--- conflicted
+++ resolved
@@ -102,13 +102,8 @@
 pip install adabelief-tf==0.1.0
 ```
 ```
-<<<<<<< HEAD
 from adabelief_tf import AdaBeliefOptimizer
 optimizer = AdaBeliefOptimizer(learning_rate, epsilon=1e-12) 
-=======
-from adabelief_tf impoty AdaBeliefOptimizer
-optimizer = AdaBeliefOptimizer(learning_rate=1e-3, epsilon=1e-14, rectify=False) 
->>>>>>> 31d737cb
 ```
 
 <h2>A quick look at the algorithm</h2>
